package hdwallet

import (
	"crypto/ecdsa"
	"crypto/rand"
	"errors"
	"fmt"
	"math/big"
	"os"
	"sync"

	"github.com/btcsuite/btcd/chaincfg"
	"github.com/btcsuite/btcutil/hdkeychain"
	"github.com/ethereum/go-ethereum"
	"github.com/ethereum/go-ethereum/accounts"
	"github.com/ethereum/go-ethereum/common"
	"github.com/ethereum/go-ethereum/common/hexutil"
	"github.com/ethereum/go-ethereum/core/types"
	"github.com/ethereum/go-ethereum/crypto"
	"github.com/tyler-smith/go-bip39"
)

// DefaultRootDerivationPath is the root path to which custom derivation endpoints
// are appended. As such, the first account will be at m/44'/60'/0'/0, the second
// at m/44'/60'/0'/1, etc.
var DefaultRootDerivationPath = accounts.DefaultRootDerivationPath

// DefaultBaseDerivationPath is the base path from which custom derivation endpoints
// are incremented. As such, the first account will be at m/44'/60'/0'/0, the second
// at m/44'/60'/0'/1, etc
var DefaultBaseDerivationPath = accounts.DefaultBaseDerivationPath

const issue179FixEnvar = "GO_ETHEREUM_HDWALLET_FIX_ISSUE_179"

// Wallet is the underlying wallet struct.
type Wallet struct {
	mnemonic    string
	masterKey   *hdkeychain.ExtendedKey
	seed        []byte
	url         accounts.URL
	paths       map[common.Address]accounts.DerivationPath
	accounts    []accounts.Account
	stateLock   sync.RWMutex
	fixIssue172 bool
}

func newWallet(seed []byte) (*Wallet, error) {
	masterKey, err := hdkeychain.NewMaster(seed, &chaincfg.MainNetParams)
	if err != nil {
		return nil, err
	}

	return &Wallet{
		masterKey:   masterKey,
		seed:        seed,
		accounts:    []accounts.Account{},
		paths:       map[common.Address]accounts.DerivationPath{},
		fixIssue172: false || len(os.Getenv(issue179FixEnvar)) > 0,
	}, nil
}

// NewFromMnemonic returns a new wallet from a BIP-39 mnemonic.
func NewFromMnemonic(mnemonic string) (*Wallet, error) {
	if mnemonic == "" {
		return nil, errors.New("mnemonic is required")
	}

	if !bip39.IsMnemonicValid(mnemonic) {
		return nil, errors.New("mnemonic is invalid")
	}

	seed, err := NewSeedFromMnemonic(mnemonic)
	if err != nil {
		return nil, err
	}

	wallet, err := newWallet(seed)
	if err != nil {
		return nil, err
	}
	wallet.mnemonic = mnemonic

	return wallet, nil
}

// NewFromSeed returns a new wallet from a BIP-39 seed.
func NewFromSeed(seed []byte) (*Wallet, error) {
	if len(seed) == 0 {
		return nil, errors.New("seed is required")
	}

	return newWallet(seed)
}

// URL implements accounts.Wallet, returning the URL of the device that
// the wallet is on, however this does nothing since this is not a hardware device.
func (w *Wallet) URL() accounts.URL {
	return w.url
}

// Status implements accounts.Wallet, returning a custom status message
// from the underlying vendor-specific hardware wallet implementation,
// however this does nothing since this is not a hardware device.
func (w *Wallet) Status() (string, error) {
	return "ok", nil
}

// Open implements accounts.Wallet, however this does nothing since this
// is not a hardware device.
func (w *Wallet) Open(passphrase string) error {
	return nil
}

// Close implements accounts.Wallet, however this does nothing since this
// is not a hardware device.
func (w *Wallet) Close() error {
	return nil
}

// Accounts implements accounts.Wallet, returning the list of accounts pinned to
// the wallet. If self-derivation was enabled, the account list is
// periodically expanded based on current chain state.
func (w *Wallet) Accounts() []accounts.Account {
	// Attempt self-derivation if it's running
	// Return whatever account list we ended up with
	w.stateLock.RLock()
	defer w.stateLock.RUnlock()

	cpy := make([]accounts.Account, len(w.accounts))
	copy(cpy, w.accounts)
	return cpy
}

// Contains implements accounts.Wallet, returning whether a particular account is
// or is not pinned into this wallet instance.
func (w *Wallet) Contains(account accounts.Account) bool {
	w.stateLock.RLock()
	defer w.stateLock.RUnlock()

	_, exists := w.paths[account.Address]
	return exists
}

// Unpin unpins account from list of pinned accounts.
func (w *Wallet) Unpin(account accounts.Account) error {
	w.stateLock.RLock()
	defer w.stateLock.RUnlock()

	for i, acct := range w.accounts {
		if acct.Address.String() == account.Address.String() {
			w.accounts = removeAtIndex(w.accounts, i)
			delete(w.paths, account.Address)
			return nil
		}
	}

	return errors.New("account not found")
}

// SetFixIssue172 determines whether the standard (correct) bip39
// derivation path was used, or if derivation should be affected by
// Issue172 [0] which was how this library was originally implemented.
// [0] https://github.com/btcsuite/btcutil/pull/182/files
func (w *Wallet) SetFixIssue172(fixIssue172 bool) {
	w.fixIssue172 = fixIssue172
}

// Derive implements accounts.Wallet, deriving a new account at the specific
// derivation path. If pin is set to true, the account will be added to the list
// of tracked accounts.
func (w *Wallet) Derive(path accounts.DerivationPath, pin bool) (accounts.Account, error) {
	// Try to derive the actual account and update its URL if successful
	w.stateLock.RLock() // Avoid device disappearing during derivation

	address, err := w.deriveAddress(path)

	w.stateLock.RUnlock()

	// If an error occurred or no pinning was requested, return
	if err != nil {
		return accounts.Account{}, err
	}

	account := accounts.Account{
		Address: address,
		URL: accounts.URL{
			Scheme: "",
			Path:   path.String(),
		},
	}

	if !pin {
		return account, nil
	}

	// Pinning needs to modify the state
	w.stateLock.Lock()
	defer w.stateLock.Unlock()

	if _, ok := w.paths[address]; !ok {
		w.accounts = append(w.accounts, account)
		w.paths[address] = path
	}

	return account, nil
}

// SelfDerive implements accounts.Wallet, trying to discover accounts that the
// user used previously (based on the chain state), but ones that he/she did not
// explicitly pin to the wallet manually. To avoid chain head monitoring, self
// derivation only runs during account listing (and even then throttled).
func (w *Wallet) SelfDerive(base []accounts.DerivationPath, chain ethereum.ChainStateReader) {
	// TODO: self derivation
}

// SignHash implements accounts.Wallet, which allows signing arbitrary data.
func (w *Wallet) SignHash(account accounts.Account, hash []byte) ([]byte, error) {
	// Make sure the requested account is contained within
	path, ok := w.paths[account.Address]
	if !ok {
		return nil, accounts.ErrUnknownAccount
	}

	privateKey, err := w.derivePrivateKey(path)
	if err != nil {
		return nil, err
	}

	return crypto.Sign(hash, privateKey)
}

// SignTxEIP155 implements accounts.Wallet, which allows the account to sign an ERC-20 transaction.
func (w *Wallet) SignTxEIP155(account accounts.Account, tx *types.Transaction, chainID *big.Int) (*types.Transaction, error) {
	w.stateLock.RLock() // Comms have own mutex, this is for the state fields
	defer w.stateLock.RUnlock()

	// Make sure the requested account is contained within
	path, ok := w.paths[account.Address]
	if !ok {
		return nil, accounts.ErrUnknownAccount
	}

	privateKey, err := w.derivePrivateKey(path)
	if err != nil {
		return nil, err
	}

	signer := types.NewEIP155Signer(chainID)
	// Sign the transaction and verify the sender to avoid hardware fault surprises
	signedTx, err := types.SignTx(tx, signer, privateKey)
	if err != nil {
		return nil, err
	}

	sender, err := types.Sender(signer, signedTx)
	if err != nil {
		return nil, err
	}

	if sender != account.Address {
		return nil, fmt.Errorf("signer mismatch: expected %s, got %s", account.Address.Hex(), sender.Hex())
	}

	return signedTx, nil
}

// SignTx implements accounts.Wallet, which allows the account to sign an Ethereum transaction.
func (w *Wallet) SignTx(account accounts.Account, tx *types.Transaction, chainID *big.Int) (*types.Transaction, error) {
	w.stateLock.RLock() // Comms have own mutex, this is for the state fields
	defer w.stateLock.RUnlock()

	// Make sure the requested account is contained within
	path, ok := w.paths[account.Address]
	if !ok {
		return nil, accounts.ErrUnknownAccount
	}

	privateKey, err := w.derivePrivateKey(path)
	if err != nil {
		return nil, err
	}

<<<<<<< HEAD
	signer := types.LatestSignerForChainID(chainID)

=======
	signer := types.HomesteadSigner{}
>>>>>>> ca8871b7
	// Sign the transaction and verify the sender to avoid hardware fault surprises
	signedTx, err := types.SignTx(tx, signer, privateKey)
	if err != nil {
		return nil, err
	}

<<<<<<< HEAD
	msg, err := signedTx.AsMessage(signer, baseFee)
=======
	sender, err := types.Sender(signer, signedTx)
>>>>>>> ca8871b7
	if err != nil {
		return nil, err
	}

	if sender != account.Address {
		return nil, fmt.Errorf("signer mismatch: expected %s, got %s", account.Address.Hex(), sender.Hex())
	}

	return signedTx, nil
}

// SignHashWithPassphrase implements accounts.Wallet, attempting
// to sign the given hash with the given account using the
// passphrase as extra authentication.
func (w *Wallet) SignHashWithPassphrase(account accounts.Account, passphrase string, hash []byte) ([]byte, error) {
	return w.SignHash(account, hash)
}

// SignTxWithPassphrase implements accounts.Wallet, attempting to sign the given
// transaction with the given account using passphrase as extra authentication.
func (w *Wallet) SignTxWithPassphrase(account accounts.Account, passphrase string, tx *types.Transaction, chainID *big.Int) (*types.Transaction, error) {
	return w.SignTx(account, tx, chainID)
}

// PrivateKey returns the ECDSA private key of the account.
func (w *Wallet) PrivateKey(account accounts.Account) (*ecdsa.PrivateKey, error) {
	path, err := ParseDerivationPath(account.URL.Path)
	if err != nil {
		return nil, err
	}

	return w.derivePrivateKey(path)
}

// PrivateKeyBytes returns the ECDSA private key in bytes format of the account.
func (w *Wallet) PrivateKeyBytes(account accounts.Account) ([]byte, error) {
	privateKey, err := w.PrivateKey(account)
	if err != nil {
		return nil, err
	}

	return crypto.FromECDSA(privateKey), nil
}

// PrivateKeyHex return the ECDSA private key in hex string format of the account.
func (w *Wallet) PrivateKeyHex(account accounts.Account) (string, error) {
	privateKeyBytes, err := w.PrivateKeyBytes(account)
	if err != nil {
		return "", err
	}

	return hexutil.Encode(privateKeyBytes)[2:], nil
}

// PublicKey returns the ECDSA public key of the account.
func (w *Wallet) PublicKey(account accounts.Account) (*ecdsa.PublicKey, error) {
	path, err := ParseDerivationPath(account.URL.Path)
	if err != nil {
		return nil, err
	}

	return w.derivePublicKey(path)
}

// PublicKeyBytes returns the ECDSA public key in bytes format of the account.
func (w *Wallet) PublicKeyBytes(account accounts.Account) ([]byte, error) {
	publicKey, err := w.PublicKey(account)
	if err != nil {
		return nil, err
	}

	return crypto.FromECDSAPub(publicKey), nil
}

// PublicKeyHex return the ECDSA public key in hex string format of the account.
func (w *Wallet) PublicKeyHex(account accounts.Account) (string, error) {
	publicKeyBytes, err := w.PublicKeyBytes(account)
	if err != nil {
		return "", err
	}

	return hexutil.Encode(publicKeyBytes)[4:], nil
}

// Address returns the address of the account.
func (w *Wallet) Address(account accounts.Account) (common.Address, error) {
	publicKey, err := w.PublicKey(account)
	if err != nil {
		return common.Address{}, err
	}

	return crypto.PubkeyToAddress(*publicKey), nil
}

// AddressBytes returns the address in bytes format of the account.
func (w *Wallet) AddressBytes(account accounts.Account) ([]byte, error) {
	address, err := w.Address(account)
	if err != nil {
		return nil, err
	}
	return address.Bytes(), nil
}

// AddressHex returns the address in hex string format of the account.
func (w *Wallet) AddressHex(account accounts.Account) (string, error) {
	address, err := w.Address(account)
	if err != nil {
		return "", err
	}
	return address.Hex(), nil
}

// Path return the derivation path of the account.
func (w *Wallet) Path(account accounts.Account) (string, error) {
	return account.URL.Path, nil
}

// SignData signs keccak256(data). The mimetype parameter describes the type of data being signed
func (w *Wallet) SignData(account accounts.Account, mimeType string, data []byte) ([]byte, error) {
	// Make sure the requested account is contained within
	if !w.Contains(account) {
		return nil, accounts.ErrUnknownAccount
	}

	return w.SignHash(account, crypto.Keccak256(data))
}

// SignDataWithPassphrase signs keccak256(data). The mimetype parameter describes the type of data being signed
func (w *Wallet) SignDataWithPassphrase(account accounts.Account, passphrase, mimeType string, data []byte) ([]byte, error) {
	// Make sure the requested account is contained within
	if !w.Contains(account) {
		return nil, accounts.ErrUnknownAccount
	}

	return w.SignHashWithPassphrase(account, passphrase, crypto.Keccak256(data))
}

// SignText requests the wallet to sign the hash of a given piece of data, prefixed
// the needed details via SignHashWithPassphrase, or by other means (e.g. unlock
// the account in a keystore).
func (w *Wallet) SignText(account accounts.Account, text []byte) ([]byte, error) {
	// Make sure the requested account is contained within
	if !w.Contains(account) {
		return nil, accounts.ErrUnknownAccount
	}

	return w.SignHash(account, accounts.TextHash(text))
}

// SignTextWithPassphrase implements accounts.Wallet, attempting to sign the
// given text (which is hashed) with the given account using passphrase as extra authentication.
func (w *Wallet) SignTextWithPassphrase(account accounts.Account, passphrase string, text []byte) ([]byte, error) {
	// Make sure the requested account is contained within
	if !w.Contains(account) {
		return nil, accounts.ErrUnknownAccount
	}

	return w.SignHashWithPassphrase(account, passphrase, accounts.TextHash(text))
}

// ParseDerivationPath parses the derivation path in string format into []uint32
func ParseDerivationPath(path string) (accounts.DerivationPath, error) {
	return accounts.ParseDerivationPath(path)
}

// MustParseDerivationPath parses the derivation path in string format into
// []uint32 but will panic if it can't parse it.
func MustParseDerivationPath(path string) accounts.DerivationPath {
	parsed, err := accounts.ParseDerivationPath(path)
	if err != nil {
		panic(err)
	}

	return parsed
}

// NewMnemonic returns a randomly generated BIP-39 mnemonic using 128-256 bits of entropy.
func NewMnemonic(bits int) (string, error) {
	entropy, err := bip39.NewEntropy(bits)
	if err != nil {
		return "", err
	}
	return bip39.NewMnemonic(entropy)
}

// NewMnemonicFromEntropy returns a BIP-39 mnemonic from entropy.
func NewMnemonicFromEntropy(entropy []byte) (string, error) {
	return bip39.NewMnemonic(entropy)
}

// NewEntropy returns a randomly generated entropy.
func NewEntropy(bits int) ([]byte, error) {
	return bip39.NewEntropy(bits)
}

// NewSeed returns a randomly generated BIP-39 seed.
func NewSeed() ([]byte, error) {
	b := make([]byte, 64)
	_, err := rand.Read(b)
	return b, err
}

// NewSeedFromMnemonic returns a BIP-39 seed based on a BIP-39 mnemonic.
func NewSeedFromMnemonic(mnemonic string) ([]byte, error) {
	if mnemonic == "" {
		return nil, errors.New("mnemonic is required")
	}

	return bip39.NewSeedWithErrorChecking(mnemonic, "")
}

// DerivePrivateKey derives the private key of the derivation path.
func (w *Wallet) derivePrivateKey(path accounts.DerivationPath) (*ecdsa.PrivateKey, error) {
	var err error
	key := w.masterKey
	for _, n := range path {
		if w.fixIssue172 && key.IsAffectedByIssue172() {
			key, err = key.Derive(n)
		} else {
			key, err = key.DeriveNonStandard(n)
		}
		if err != nil {
			return nil, err
		}
	}

	privateKey, err := key.ECPrivKey()
	privateKeyECDSA := privateKey.ToECDSA()
	if err != nil {
		return nil, err
	}

	return privateKeyECDSA, nil
}

// DerivePublicKey derives the public key of the derivation path.
func (w *Wallet) derivePublicKey(path accounts.DerivationPath) (*ecdsa.PublicKey, error) {
	privateKeyECDSA, err := w.derivePrivateKey(path)
	if err != nil {
		return nil, err
	}

	publicKey := privateKeyECDSA.Public()
	publicKeyECDSA, ok := publicKey.(*ecdsa.PublicKey)
	if !ok {
		return nil, errors.New("failed to get public key")
	}

	return publicKeyECDSA, nil
}

// DeriveAddress derives the account address of the derivation path.
func (w *Wallet) deriveAddress(path accounts.DerivationPath) (common.Address, error) {
	publicKeyECDSA, err := w.derivePublicKey(path)
	if err != nil {
		return common.Address{}, err
	}

	address := crypto.PubkeyToAddress(*publicKeyECDSA)
	return address, nil
}

// removeAtIndex removes an account at index.
func removeAtIndex(accts []accounts.Account, index int) []accounts.Account {
	return append(accts[:index], accts[index+1:]...)
}<|MERGE_RESOLUTION|>--- conflicted
+++ resolved
@@ -280,23 +280,15 @@
 		return nil, err
 	}
 
-<<<<<<< HEAD
 	signer := types.LatestSignerForChainID(chainID)
 
-=======
-	signer := types.HomesteadSigner{}
->>>>>>> ca8871b7
-	// Sign the transaction and verify the sender to avoid hardware fault surprises
+  // Sign the transaction and verify the sender to avoid hardware fault surprises
 	signedTx, err := types.SignTx(tx, signer, privateKey)
 	if err != nil {
 		return nil, err
 	}
 
-<<<<<<< HEAD
-	msg, err := signedTx.AsMessage(signer, baseFee)
-=======
 	sender, err := types.Sender(signer, signedTx)
->>>>>>> ca8871b7
 	if err != nil {
 		return nil, err
 	}
